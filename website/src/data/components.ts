import { generateComponents } from './components.generated'

export interface ComponentInfo {
  name: string
  description: string
  category: "Layout" | "Input" | "Display" | "Utilities"
  parameters?: Array<{
    name: string
    type: string
    default?: string
    description: string
  }>
  // paths to example files
  // the files are located in razor-console/src/RazorConsole.Website/Components/
  // e.g., ["Align_1.razor"]
  examples: string[]
}

<<<<<<< HEAD
export const components: ComponentInfo[] = [
  {
    name: "Align",
    description: "Wraps child content in an alignment container.",
    category: "Layout",
    parameters: [
      {
        name: "ChildContent",
        type: "RenderFragment?",
        description: "Nested content to align."
      },
      {
        name: "Horizontal",
        type: "HorizontalAlignment",
        default: "Left",
        description: "Horizontal alignment (Left, Center, Right)."
      },
      {
        name: "Vertical",
        type: "VerticalAlignment",
        default: "Top",
        description: "Vertical alignment (Top, Middle, Bottom)."
      },
      {
        name: "Width",
        type: "int?",
        default: "null",
        description: "Fixed width in characters when greater than zero."
      },
      {
        name: "Height",
        type: "int?",
        default: "null",
        description: "Fixed height in rows when greater than zero."
      }
    ],
    examples: ["Align_1.razor"]
  },
  {
    name: "Border",
    description: "Creates a bordered panel around its children.",
    category: "Display",
    parameters: [
      {
        name: "ChildContent",
        type: "RenderFragment?",
        description: "Content rendered inside the border."
      },
      {
        name: "BorderColor",
        type: "Color?",
        default: "null",
        description: "Optional border color."
      },
      {
        name: "BoxBorder",
        type: "BoxBorder",
        default: "Rounded",
        description: "Border style (Rounded, Square, Double, etc.)."
      },
      {
        name: "Padding",
        type: "Padding",
        default: "new(0,0,0,0)",
        description: "Inner padding inside the border."
      }
    ],
    examples: ["Border_1.razor"]
  },
{
    name: "BarChart",
    description: "Renders a horizontal bar chart with optional label, colors and value display.",
    category: "Display",
    parameters: [
        {
            name: "BarChartItems",
            type: "List<IBarChartItem>",
            description: "The data items to display. Each item must have Label and Value, Color is optional. Required."
        },
        {
            name: "Width",
            type: "int?",
            default: "null",
            description: "Chart width in characters. If null = full available console width."
        },
        {
            name: "Label",
            type: "string?",
            default: "null",
            description: "Optional title displayed above the chart."
        },
        {
            name: "LabelForeground",
            type: "Color",
            default: "Style.Plain.Foreground",
            description: "Text color of the chart label."
        },
        {
            name: "LabelBackground",
            type: "Color",
            default: "Style.Plain.Background",
            description: "Background color of the chart label."
        },
        {
            name: "LabelDecoration",
            type: "Decoration",
            default: "Decoration.None",
            description: "Text decoration for the label (Bold, Italic, Underline, etc.)."
        },
        {
            name: "LabelAlignment",
            type: "Justify?",
            default: "null",
            description: "Alignment of the label: Left, Center or Right."
        },
        {
            name: "MaxValue",
            type: "double?",
            default: "null",
            description: "Fixed maximum value for scaling (useful for 0–100% progress-style charts)."
        },
        {
            name: "ShowValues",
            type: "bool",
            default: "false",
            description: "If true, displays the numeric value next to each bar."
        },
        {
            name: "Culture",
            type: "CultureInfo",
            default: "CultureInfo.CurrentCulture",
            description: "Culture used to format numbers."
        },
    ],
    examples: ["BarChart_1.razor"]
},
{
    name: "BreakdownChart",
    description: "Renders a colorful breakdown (pie-style) chart showing proportions with optional legend and values.",
    category: "Display",
    parameters: [
        {
            name: "BreakdownChartItems",
            type: "List<IBreakdownChartItem>",
            description: "The data items to display. Each item must have Label, Value and Color. Required."
        },
        {
            name: "Compact",
            type: "bool",
            default: "false",
            description: "If true, renders the chart and tags in compact mode with reduced spacing."
        },
        {
            name: "Culture",
            type: "CultureInfo",
            default: "CultureInfo.CurrentCulture",
            description: "Culture used to format numbers and percentages."
        },
        {
            name: "Expand",
            type: "bool",
            default: "false",
            description: "If true, the chart expands to fill all available horizontal space."
        },
        {
            name: "Width",
            type: "int?",
            default: "null",
            description: "Fixed width in characters. If null, width is calculated automatically."
        },
        {
            name: "ShowTags",
            type: "bool",
            default: "false",
            description: "If true, displays a colored legend (tags) below the chart."
        },
        {
            name: "ShowTagValues",
            type: "bool",
            default: "false",
            description: "If true, shows absolute values next to each tag (e.g. 3,200)."
        },
        {
            name: "ShowTagValuesPercentage",
            type: "bool",
            default: "false",
            description: "If true, shows percentage values next to each tag (e.g. 32.0%)."
        },
        {
            name: "ValueColor",
            type: "Color?",
            default: "null",
            description: "Color used for numeric values in tags. If null, uses default console foreground."
        }
    ],
    examples: ["BreakdownChart_1.razor"]
},
{
    name: "Scrollable",
    description: "Renders a limited portion of a large collection (`PageSize`) with keyboard navigation.",
    category: "Layout",
    parameters: [
        {
            "name": "Items",
            "type": "IReadOnlyList<TItem>",
            "default": "Array.Empty<TItem>()",
            "description": "Full data source to scroll through."
        },
        {
            "name": "PageSize",
            "type": "int",
            "default": "1",
            "description": "Number of items visible at once."
        },
        {
            "name": "ChildContent",
            "type": "RenderFragment<ScrollContext<TItem>>",
            "description": "Markup for the current page. Receives `context` with visible items and helpers."
        },
        {
            "name": "ScrollOffset",
            "type": "int",
            "default": "0",
            "description": "Two-way bindable start index of the current page."
        },
        {
            "name": "ScrollOffsetChanged",
            "type": "EventCallback<int>",
            "default": "null",
            "description": "Invoked when offset changes (e.g. via keyboard)."
        },
        {
            name: "IsScrollbarEmbedded",
            type: "bool",
            default: "true",
            description: "Determines whether the scrollbar should be visually embedded within the border of a Table or Panel/Border components."
        }
    ],
    examples: ["Scrollable_1.razor"]
},
{
    name: "StepChart",
    description: "Renders a terminal step chart using Unicode box-drawing characters. Perfect for displaying discrete value changes over time or categories.",
    category: "Display",
    parameters: [
        {
            "name": "Width",
            "type": "int",
            "default": "60",
            "description": "Width of the chart area in terminal columns (excluding axes when shown)."
        },
        {
            "name": "Height",
            "type": "int",
            "default": "20",
            "description": "Height of the chart area in terminal rows (excluding title and axes)."
        },
        {
            "name": "ShowAxes",
            "type": "bool",
            "default": "true",
            "description": "When true, draws X/Y axes with tick marks and automatic numeric labels."
        },
        {
            "name": "AxesColor",
            "type": "Color",
            "default": "Color.Grey",
            "description": "Color of the axis lines and tick marks."
        },
        {
            "name": "LabelsColor",
            "type": "Color",
            "default": "Color.Grey",
            "description": "Color of the numeric labels displayed on the axes."
        },
        {
            "name": "Title",
            "type": "string?",
            "default": "null",
            "description": "Optional chart title rendered above the plot area."
        },
        {
            "name": "TitleColor",
            "type": "Color",
            "default": "Color.Grey",
            "description": "Color of the title text."
        },
        {
            "name": "Series",
            "type": "List<ChartSeries>",
            "description": "Collection of data series to plot. Each series can have its own color and points."
        }
    ],
    examples: ["StepChart_1.razor"]
},
  {
    name: "Columns",
    description: "Flow child renderables in Spectre.Console columns.",
    category: "Layout",
    parameters: [
      {
        name: "ChildContent",
        type: "RenderFragment?",
        description: "Column items."
      },
      {
        name: "Expand",
        type: "bool",
        default: "false",
        description: "When true, forces columns to fill the available width."
      }
    ],
    examples: ["Columns_1.razor"]
  },
  {
    name: "Rows",
    description: "Stacks child renderables vertically.",
    category: "Layout",
    parameters: [
      {
        name: "ChildContent",
        type: "RenderFragment?",
        description: "Row items."
      },
      {
        name: "Expand",
        type: "bool",
        default: "false",
        description: "When true, rows fill the available height."
      }
    ],
    examples: ["Rows_1.razor"]
  },
  {
    name: "Grid",
    description: "Builds a Spectre.Console grid with configurable columns.",
    category: "Layout",
    parameters: [
      {
        name: "ChildContent",
        type: "RenderFragment?",
        description: "Grid rows and cells."
      },
      {
        name: "Columns",
        type: "int",
        default: "2",
        description: "Number of columns in the grid."
      },
      {
        name: "Expand",
        type: "bool",
        default: "false",
        description: "Stretch grid to available width."
      },
      {
        name: "Width",
        type: "int?",
        default: "null",
        description: "Fixed width when greater than zero."
      }
    ],
    examples: ["Grid_1.razor"]
  },
  {
    name: "Padder",
    description: "Adds padding around nested content.",
    category: "Layout",
    parameters: [
      {
        name: "ChildContent",
        type: "RenderFragment?",
        description: "Inner content."
      },
      {
        name: "Padding",
        type: "Padding",
        default: "new(0,0,0,0)",
        description: "Padding thickness (left, top, right, bottom)."
      }
    ],
    examples: ["Padder_1.razor"]
  },
  {
    name: "TextButton",
    description: "Display clickable text with focus and pressed-state styling.",
    category: "Input",
    parameters: [
      {
        name: "Content",
        type: "string",
        default: "string.Empty",
        description: "Button text to display."
      },
      {
        name: "BackgroundColor",
        type: "Color",
        default: "Color.Default",
        description: "Background color when not focused."
      },
      {
        name: "FocusedColor",
        type: "Color",
        default: "Color.Yellow",
        description: "Background color when focused."
      },
      {
        name: "OnClick",
        type: "EventCallback",
        description: "Event handler for click events."
      }
    ],
    examples: ["TextButton_1.razor"]
  },
  {
    name: "TextInput",
    description: "Capture user input with optional masking and change handlers.",
    category: "Input",
    parameters: [
      {
        name: "Value",
        type: "string?",
        description: "Current input value."
      },
      {
        name: "ValueChanged",
        type: "EventCallback<string?>",
        description: "Event raised when value changes."
      },
      {
        name: "Placeholder",
        type: "string",
        default: "\"Enter text...\"",
        description: "Placeholder text when empty."
      },
      {
        name: "IsPassword",
        type: "bool",
        default: "false",
        description: "Mask input characters for passwords."
      }
    ],
    examples: ["TextInput_1.razor"]
  },
  {
    name: "Select",
    description: "Interactive dropdown for choosing a value with keyboard navigation.",
    category: "Input",
    parameters: [
      {
        name: "Options",
        type: "string[]",
        default: "Array.Empty<string>()",
        description: "Available options."
      },
      {
        name: "Value",
        type: "string?",
        default: "null",
        description: "Current selection."
      },
      {
        name: "ValueChanged",
        type: "EventCallback<string?>",
        description: "Raised on selection change."
      },
      {
        name: "Placeholder",
        type: "string",
        default: "\"Select an option\"",
        description: "Placeholder when no selection is set."
      },
      {
        "name": "OnSelected",
        "type": "EventCallback<string?>",
        "description": "Fired after a user confirms an option."
      },
      {
        "name": "OnClear",
        "type": "EventCallback",
        "description": "Fired when selection is cleared."
      },
      {
        "name": "Expand",
        "type": "bool",
        "default": "false",
        "description": "Stretch the control horizontally."
      },
      {
        "name": "FocusOrder",
        "type": "int?",
        "default": "null",
        "description": "Order key for focus navigation."
      },
      {
        "name": "BorderStyle",
        "type": "BoxBorder",
        "default": "BoxBorder.Rounded",
        "description": "Border style for the input panel."
      },

      // --- Appearance Parameters ---
      {
        "name": "PlaceholderColor",
        "type": "Color",
        "default": "Color.Grey70",
        "description": "Styling when no selection exists (Color)."
      },
      {
        "name": "PlaceholderDecoration",
        "type": "Decoration",
        "default": "Decoration.Italic",
        "description": "Styling when no selection exists (Decoration)."
      },
      {
        "name": "ValueColor",
        "type": "Color",
        "default": "Color.White",
        "description": "Styling for selected value (Color)."
      },
      {
        "name": "ValueDecoration",
        "type": "Decoration",
        "default": "Decoration.None",
        "description": "Styling for selected value (Decoration)."
      },
      {
        "name": "EmptyLabel",
        "type": "string",
        "default": "\"No options available\"",
        "description": "Displayed when Options is empty."
      },
      {
        "name": "EmptyForeground",
        "type": "Color",
        "default": "Color.Grey70",
        "description": "Color for empty state text."
      },
      {
        "name": "EmptyDecoration",
        "type": "Decoration",
        "default": "Decoration.Italic",
        "description": "Decoration for empty state text."
      },
      {
        "name": "OptionForeground",
        "type": "Color",
        "default": "Color.White",
        "description": "Styling for list options (Color)."
      },
      {
        "name": "OptionDecoration",
        "type": "Decoration",
        "default": "Decoration.None",
        "description": "Styling for list options (Decoration)."
      },
      {
        "name": "SelectedOptionForeground",
        "type": "Color",
        "default": "Color.Chartreuse1",
        "description": "Highlight for the focused option (Color)."
      },
      {
        "name": "SelectedOptionDecoration",
        "type": "Decoration",
        "default": "Decoration.Bold",
        "description": "Highlight for the focused option (Decoration)."
      }
    ],
    examples: ["Select_1.razor"]
  },
  {
    name: "Markup",
    description: "Outputs Spectre markup with styling.",
    category: "Display",
    parameters: [
      {
        name: "Content",
        type: "string",
        description: "Text to render; automatically escaped. Required."
      },
      {
        name: "Foreground",
        type: "Color",
        default: "Style.Plain.Foreground",
        description: "Text color."
      },
      {
        name: "Background",
        type: "Color",
        default: "Style.Plain.Background",
        description: "Background color."
      },
      {
        name: "Decoration",
        type: "Decoration",
        default: "None",
        description: "Styling flags (Bold, Italic, etc.)."
      }
    ],
    examples: ["Markup_1.razor"]
  },
  {
    name: "Markdown",
    description: "Render markdown string.",
    category: "Display",
    examples: ["Markdown_1.razor"]
  },
  {
    name: "Panel",
    description: "Full-featured Spectre panel wrapper.",
    category: "Display",
    parameters: [
      {
        name: "ChildContent",
        type: "RenderFragment?",
        description: "Panel body content."
      },
      {
        name: "Title",
        type: "string?",
        default: "null",
        description: "Optional panel header text."
      },
      {
        name: "BorderColor",
        type: "Color?",
        default: "null",
        description: "Panel border color."
      },
      {
        name: "Expand",
        type: "bool",
        default: "false",
        description: "Stretch panel to available width."
      }
    ],
    examples: ["Panel_1.razor"]
  },
  {
    name: "Figlet",
    description: "Renders large ASCII art text using Figlet fonts.",
    category: "Display",
    parameters: [
      {
        name: "Content",
        type: "string",
        default: "string.Empty",
        description: "Text to render."
      },
      {
        name: "Color",
        type: "Color",
        default: "Color.Default",
        description: "Foreground color for the glyphs."
      }
    ],
    examples: ["Figlet_1.razor"]
  },
  {
    name: "SyntaxHighlighter",
    description: "Renders highlighted code blocks with SyntaxHighlightingService.",
    category: "Display",
    parameters: [
      {
        name: "Code",
        type: "string",
        default: "string.Empty",
        description: "Source text to highlight."
      },
      {
        name: "Language",
        type: "string?",
        default: "null",
        description: "Language identifier (e.g., 'csharp')."
      },
      {
        name: "ShowLineNumbers",
        type: "bool",
        default: "false",
        description: "Display line numbers when true."
      }
    ],
    examples: ["SyntaxHighlighter_1.razor"]
  },
  {
    name: "Table",
    description: "Turns semantic HTML table markup into a Spectre.Console Table renderable.",
    category: "Display",
    examples: ["Table_1.razor"]
  },
  {
    name: "Spinner",
    description: "Shows a Spectre spinner with optional message.",
    category: "Utilities",
    parameters: [
      {
        name: "SpinnerType",
        type: "Spinner",
        default: "Spinner.Known.Dots",
        description: "Spinner instance to render."
      },
      {
        name: "Message",
        type: "string?",
        default: "null",
        description: "Optional message displayed alongside the spinner."
      }
    ],
    examples: ["Spinner_1.razor"]
  },
  {
    name: "Newline",
    description: "Emits a single line break. No parameters.",
    category: "Utilities",
    examples: ["Newline_1.razor"]
  },
  {
    name: "SpectreCanvas",
    description: "Renders an array of pixels with different colors.",
    category: "Display",
    parameters: [
      {
        name: "Pixels",
        type: "(int x, int y, Color color)[]",
        description: "Array of (x, y, color) tuples. Required."
      },
      {
        name: "CanvasWidth",
        type: "int",
        description: "Canvas width. Required."
      },
      {
        name: "CanvasHeight",
        type: "int",
        description: "Canvas height. Required."
      },
      {
        name: "MaxWidth",
        type: "int?",
        default: "null",
        description: "Max width of the canvas."
      },
      {
        name: "PixelWidth",
        type: "int",
        default: "2",
        description: "Pixel width in characters. One character is half of the square so default value is 2."
      },
      {
        name: "Scale",
        type: "bool",
        default: "false",
        description: "The value indicating whether or not to scale the canvas when rendering."
      }
    ],
    examples: ["SpectreCanvas_1.razor"]
  }
]
=======
// Auto-generated from DocFX metadata
export const components: ComponentInfo[] = generateComponents()
>>>>>>> 6a98e889
<|MERGE_RESOLUTION|>--- conflicted
+++ resolved
@@ -16,767 +16,5 @@
   examples: string[]
 }
 
-<<<<<<< HEAD
-export const components: ComponentInfo[] = [
-  {
-    name: "Align",
-    description: "Wraps child content in an alignment container.",
-    category: "Layout",
-    parameters: [
-      {
-        name: "ChildContent",
-        type: "RenderFragment?",
-        description: "Nested content to align."
-      },
-      {
-        name: "Horizontal",
-        type: "HorizontalAlignment",
-        default: "Left",
-        description: "Horizontal alignment (Left, Center, Right)."
-      },
-      {
-        name: "Vertical",
-        type: "VerticalAlignment",
-        default: "Top",
-        description: "Vertical alignment (Top, Middle, Bottom)."
-      },
-      {
-        name: "Width",
-        type: "int?",
-        default: "null",
-        description: "Fixed width in characters when greater than zero."
-      },
-      {
-        name: "Height",
-        type: "int?",
-        default: "null",
-        description: "Fixed height in rows when greater than zero."
-      }
-    ],
-    examples: ["Align_1.razor"]
-  },
-  {
-    name: "Border",
-    description: "Creates a bordered panel around its children.",
-    category: "Display",
-    parameters: [
-      {
-        name: "ChildContent",
-        type: "RenderFragment?",
-        description: "Content rendered inside the border."
-      },
-      {
-        name: "BorderColor",
-        type: "Color?",
-        default: "null",
-        description: "Optional border color."
-      },
-      {
-        name: "BoxBorder",
-        type: "BoxBorder",
-        default: "Rounded",
-        description: "Border style (Rounded, Square, Double, etc.)."
-      },
-      {
-        name: "Padding",
-        type: "Padding",
-        default: "new(0,0,0,0)",
-        description: "Inner padding inside the border."
-      }
-    ],
-    examples: ["Border_1.razor"]
-  },
-{
-    name: "BarChart",
-    description: "Renders a horizontal bar chart with optional label, colors and value display.",
-    category: "Display",
-    parameters: [
-        {
-            name: "BarChartItems",
-            type: "List<IBarChartItem>",
-            description: "The data items to display. Each item must have Label and Value, Color is optional. Required."
-        },
-        {
-            name: "Width",
-            type: "int?",
-            default: "null",
-            description: "Chart width in characters. If null = full available console width."
-        },
-        {
-            name: "Label",
-            type: "string?",
-            default: "null",
-            description: "Optional title displayed above the chart."
-        },
-        {
-            name: "LabelForeground",
-            type: "Color",
-            default: "Style.Plain.Foreground",
-            description: "Text color of the chart label."
-        },
-        {
-            name: "LabelBackground",
-            type: "Color",
-            default: "Style.Plain.Background",
-            description: "Background color of the chart label."
-        },
-        {
-            name: "LabelDecoration",
-            type: "Decoration",
-            default: "Decoration.None",
-            description: "Text decoration for the label (Bold, Italic, Underline, etc.)."
-        },
-        {
-            name: "LabelAlignment",
-            type: "Justify?",
-            default: "null",
-            description: "Alignment of the label: Left, Center or Right."
-        },
-        {
-            name: "MaxValue",
-            type: "double?",
-            default: "null",
-            description: "Fixed maximum value for scaling (useful for 0–100% progress-style charts)."
-        },
-        {
-            name: "ShowValues",
-            type: "bool",
-            default: "false",
-            description: "If true, displays the numeric value next to each bar."
-        },
-        {
-            name: "Culture",
-            type: "CultureInfo",
-            default: "CultureInfo.CurrentCulture",
-            description: "Culture used to format numbers."
-        },
-    ],
-    examples: ["BarChart_1.razor"]
-},
-{
-    name: "BreakdownChart",
-    description: "Renders a colorful breakdown (pie-style) chart showing proportions with optional legend and values.",
-    category: "Display",
-    parameters: [
-        {
-            name: "BreakdownChartItems",
-            type: "List<IBreakdownChartItem>",
-            description: "The data items to display. Each item must have Label, Value and Color. Required."
-        },
-        {
-            name: "Compact",
-            type: "bool",
-            default: "false",
-            description: "If true, renders the chart and tags in compact mode with reduced spacing."
-        },
-        {
-            name: "Culture",
-            type: "CultureInfo",
-            default: "CultureInfo.CurrentCulture",
-            description: "Culture used to format numbers and percentages."
-        },
-        {
-            name: "Expand",
-            type: "bool",
-            default: "false",
-            description: "If true, the chart expands to fill all available horizontal space."
-        },
-        {
-            name: "Width",
-            type: "int?",
-            default: "null",
-            description: "Fixed width in characters. If null, width is calculated automatically."
-        },
-        {
-            name: "ShowTags",
-            type: "bool",
-            default: "false",
-            description: "If true, displays a colored legend (tags) below the chart."
-        },
-        {
-            name: "ShowTagValues",
-            type: "bool",
-            default: "false",
-            description: "If true, shows absolute values next to each tag (e.g. 3,200)."
-        },
-        {
-            name: "ShowTagValuesPercentage",
-            type: "bool",
-            default: "false",
-            description: "If true, shows percentage values next to each tag (e.g. 32.0%)."
-        },
-        {
-            name: "ValueColor",
-            type: "Color?",
-            default: "null",
-            description: "Color used for numeric values in tags. If null, uses default console foreground."
-        }
-    ],
-    examples: ["BreakdownChart_1.razor"]
-},
-{
-    name: "Scrollable",
-    description: "Renders a limited portion of a large collection (`PageSize`) with keyboard navigation.",
-    category: "Layout",
-    parameters: [
-        {
-            "name": "Items",
-            "type": "IReadOnlyList<TItem>",
-            "default": "Array.Empty<TItem>()",
-            "description": "Full data source to scroll through."
-        },
-        {
-            "name": "PageSize",
-            "type": "int",
-            "default": "1",
-            "description": "Number of items visible at once."
-        },
-        {
-            "name": "ChildContent",
-            "type": "RenderFragment<ScrollContext<TItem>>",
-            "description": "Markup for the current page. Receives `context` with visible items and helpers."
-        },
-        {
-            "name": "ScrollOffset",
-            "type": "int",
-            "default": "0",
-            "description": "Two-way bindable start index of the current page."
-        },
-        {
-            "name": "ScrollOffsetChanged",
-            "type": "EventCallback<int>",
-            "default": "null",
-            "description": "Invoked when offset changes (e.g. via keyboard)."
-        },
-        {
-            name: "IsScrollbarEmbedded",
-            type: "bool",
-            default: "true",
-            description: "Determines whether the scrollbar should be visually embedded within the border of a Table or Panel/Border components."
-        }
-    ],
-    examples: ["Scrollable_1.razor"]
-},
-{
-    name: "StepChart",
-    description: "Renders a terminal step chart using Unicode box-drawing characters. Perfect for displaying discrete value changes over time or categories.",
-    category: "Display",
-    parameters: [
-        {
-            "name": "Width",
-            "type": "int",
-            "default": "60",
-            "description": "Width of the chart area in terminal columns (excluding axes when shown)."
-        },
-        {
-            "name": "Height",
-            "type": "int",
-            "default": "20",
-            "description": "Height of the chart area in terminal rows (excluding title and axes)."
-        },
-        {
-            "name": "ShowAxes",
-            "type": "bool",
-            "default": "true",
-            "description": "When true, draws X/Y axes with tick marks and automatic numeric labels."
-        },
-        {
-            "name": "AxesColor",
-            "type": "Color",
-            "default": "Color.Grey",
-            "description": "Color of the axis lines and tick marks."
-        },
-        {
-            "name": "LabelsColor",
-            "type": "Color",
-            "default": "Color.Grey",
-            "description": "Color of the numeric labels displayed on the axes."
-        },
-        {
-            "name": "Title",
-            "type": "string?",
-            "default": "null",
-            "description": "Optional chart title rendered above the plot area."
-        },
-        {
-            "name": "TitleColor",
-            "type": "Color",
-            "default": "Color.Grey",
-            "description": "Color of the title text."
-        },
-        {
-            "name": "Series",
-            "type": "List<ChartSeries>",
-            "description": "Collection of data series to plot. Each series can have its own color and points."
-        }
-    ],
-    examples: ["StepChart_1.razor"]
-},
-  {
-    name: "Columns",
-    description: "Flow child renderables in Spectre.Console columns.",
-    category: "Layout",
-    parameters: [
-      {
-        name: "ChildContent",
-        type: "RenderFragment?",
-        description: "Column items."
-      },
-      {
-        name: "Expand",
-        type: "bool",
-        default: "false",
-        description: "When true, forces columns to fill the available width."
-      }
-    ],
-    examples: ["Columns_1.razor"]
-  },
-  {
-    name: "Rows",
-    description: "Stacks child renderables vertically.",
-    category: "Layout",
-    parameters: [
-      {
-        name: "ChildContent",
-        type: "RenderFragment?",
-        description: "Row items."
-      },
-      {
-        name: "Expand",
-        type: "bool",
-        default: "false",
-        description: "When true, rows fill the available height."
-      }
-    ],
-    examples: ["Rows_1.razor"]
-  },
-  {
-    name: "Grid",
-    description: "Builds a Spectre.Console grid with configurable columns.",
-    category: "Layout",
-    parameters: [
-      {
-        name: "ChildContent",
-        type: "RenderFragment?",
-        description: "Grid rows and cells."
-      },
-      {
-        name: "Columns",
-        type: "int",
-        default: "2",
-        description: "Number of columns in the grid."
-      },
-      {
-        name: "Expand",
-        type: "bool",
-        default: "false",
-        description: "Stretch grid to available width."
-      },
-      {
-        name: "Width",
-        type: "int?",
-        default: "null",
-        description: "Fixed width when greater than zero."
-      }
-    ],
-    examples: ["Grid_1.razor"]
-  },
-  {
-    name: "Padder",
-    description: "Adds padding around nested content.",
-    category: "Layout",
-    parameters: [
-      {
-        name: "ChildContent",
-        type: "RenderFragment?",
-        description: "Inner content."
-      },
-      {
-        name: "Padding",
-        type: "Padding",
-        default: "new(0,0,0,0)",
-        description: "Padding thickness (left, top, right, bottom)."
-      }
-    ],
-    examples: ["Padder_1.razor"]
-  },
-  {
-    name: "TextButton",
-    description: "Display clickable text with focus and pressed-state styling.",
-    category: "Input",
-    parameters: [
-      {
-        name: "Content",
-        type: "string",
-        default: "string.Empty",
-        description: "Button text to display."
-      },
-      {
-        name: "BackgroundColor",
-        type: "Color",
-        default: "Color.Default",
-        description: "Background color when not focused."
-      },
-      {
-        name: "FocusedColor",
-        type: "Color",
-        default: "Color.Yellow",
-        description: "Background color when focused."
-      },
-      {
-        name: "OnClick",
-        type: "EventCallback",
-        description: "Event handler for click events."
-      }
-    ],
-    examples: ["TextButton_1.razor"]
-  },
-  {
-    name: "TextInput",
-    description: "Capture user input with optional masking and change handlers.",
-    category: "Input",
-    parameters: [
-      {
-        name: "Value",
-        type: "string?",
-        description: "Current input value."
-      },
-      {
-        name: "ValueChanged",
-        type: "EventCallback<string?>",
-        description: "Event raised when value changes."
-      },
-      {
-        name: "Placeholder",
-        type: "string",
-        default: "\"Enter text...\"",
-        description: "Placeholder text when empty."
-      },
-      {
-        name: "IsPassword",
-        type: "bool",
-        default: "false",
-        description: "Mask input characters for passwords."
-      }
-    ],
-    examples: ["TextInput_1.razor"]
-  },
-  {
-    name: "Select",
-    description: "Interactive dropdown for choosing a value with keyboard navigation.",
-    category: "Input",
-    parameters: [
-      {
-        name: "Options",
-        type: "string[]",
-        default: "Array.Empty<string>()",
-        description: "Available options."
-      },
-      {
-        name: "Value",
-        type: "string?",
-        default: "null",
-        description: "Current selection."
-      },
-      {
-        name: "ValueChanged",
-        type: "EventCallback<string?>",
-        description: "Raised on selection change."
-      },
-      {
-        name: "Placeholder",
-        type: "string",
-        default: "\"Select an option\"",
-        description: "Placeholder when no selection is set."
-      },
-      {
-        "name": "OnSelected",
-        "type": "EventCallback<string?>",
-        "description": "Fired after a user confirms an option."
-      },
-      {
-        "name": "OnClear",
-        "type": "EventCallback",
-        "description": "Fired when selection is cleared."
-      },
-      {
-        "name": "Expand",
-        "type": "bool",
-        "default": "false",
-        "description": "Stretch the control horizontally."
-      },
-      {
-        "name": "FocusOrder",
-        "type": "int?",
-        "default": "null",
-        "description": "Order key for focus navigation."
-      },
-      {
-        "name": "BorderStyle",
-        "type": "BoxBorder",
-        "default": "BoxBorder.Rounded",
-        "description": "Border style for the input panel."
-      },
-
-      // --- Appearance Parameters ---
-      {
-        "name": "PlaceholderColor",
-        "type": "Color",
-        "default": "Color.Grey70",
-        "description": "Styling when no selection exists (Color)."
-      },
-      {
-        "name": "PlaceholderDecoration",
-        "type": "Decoration",
-        "default": "Decoration.Italic",
-        "description": "Styling when no selection exists (Decoration)."
-      },
-      {
-        "name": "ValueColor",
-        "type": "Color",
-        "default": "Color.White",
-        "description": "Styling for selected value (Color)."
-      },
-      {
-        "name": "ValueDecoration",
-        "type": "Decoration",
-        "default": "Decoration.None",
-        "description": "Styling for selected value (Decoration)."
-      },
-      {
-        "name": "EmptyLabel",
-        "type": "string",
-        "default": "\"No options available\"",
-        "description": "Displayed when Options is empty."
-      },
-      {
-        "name": "EmptyForeground",
-        "type": "Color",
-        "default": "Color.Grey70",
-        "description": "Color for empty state text."
-      },
-      {
-        "name": "EmptyDecoration",
-        "type": "Decoration",
-        "default": "Decoration.Italic",
-        "description": "Decoration for empty state text."
-      },
-      {
-        "name": "OptionForeground",
-        "type": "Color",
-        "default": "Color.White",
-        "description": "Styling for list options (Color)."
-      },
-      {
-        "name": "OptionDecoration",
-        "type": "Decoration",
-        "default": "Decoration.None",
-        "description": "Styling for list options (Decoration)."
-      },
-      {
-        "name": "SelectedOptionForeground",
-        "type": "Color",
-        "default": "Color.Chartreuse1",
-        "description": "Highlight for the focused option (Color)."
-      },
-      {
-        "name": "SelectedOptionDecoration",
-        "type": "Decoration",
-        "default": "Decoration.Bold",
-        "description": "Highlight for the focused option (Decoration)."
-      }
-    ],
-    examples: ["Select_1.razor"]
-  },
-  {
-    name: "Markup",
-    description: "Outputs Spectre markup with styling.",
-    category: "Display",
-    parameters: [
-      {
-        name: "Content",
-        type: "string",
-        description: "Text to render; automatically escaped. Required."
-      },
-      {
-        name: "Foreground",
-        type: "Color",
-        default: "Style.Plain.Foreground",
-        description: "Text color."
-      },
-      {
-        name: "Background",
-        type: "Color",
-        default: "Style.Plain.Background",
-        description: "Background color."
-      },
-      {
-        name: "Decoration",
-        type: "Decoration",
-        default: "None",
-        description: "Styling flags (Bold, Italic, etc.)."
-      }
-    ],
-    examples: ["Markup_1.razor"]
-  },
-  {
-    name: "Markdown",
-    description: "Render markdown string.",
-    category: "Display",
-    examples: ["Markdown_1.razor"]
-  },
-  {
-    name: "Panel",
-    description: "Full-featured Spectre panel wrapper.",
-    category: "Display",
-    parameters: [
-      {
-        name: "ChildContent",
-        type: "RenderFragment?",
-        description: "Panel body content."
-      },
-      {
-        name: "Title",
-        type: "string?",
-        default: "null",
-        description: "Optional panel header text."
-      },
-      {
-        name: "BorderColor",
-        type: "Color?",
-        default: "null",
-        description: "Panel border color."
-      },
-      {
-        name: "Expand",
-        type: "bool",
-        default: "false",
-        description: "Stretch panel to available width."
-      }
-    ],
-    examples: ["Panel_1.razor"]
-  },
-  {
-    name: "Figlet",
-    description: "Renders large ASCII art text using Figlet fonts.",
-    category: "Display",
-    parameters: [
-      {
-        name: "Content",
-        type: "string",
-        default: "string.Empty",
-        description: "Text to render."
-      },
-      {
-        name: "Color",
-        type: "Color",
-        default: "Color.Default",
-        description: "Foreground color for the glyphs."
-      }
-    ],
-    examples: ["Figlet_1.razor"]
-  },
-  {
-    name: "SyntaxHighlighter",
-    description: "Renders highlighted code blocks with SyntaxHighlightingService.",
-    category: "Display",
-    parameters: [
-      {
-        name: "Code",
-        type: "string",
-        default: "string.Empty",
-        description: "Source text to highlight."
-      },
-      {
-        name: "Language",
-        type: "string?",
-        default: "null",
-        description: "Language identifier (e.g., 'csharp')."
-      },
-      {
-        name: "ShowLineNumbers",
-        type: "bool",
-        default: "false",
-        description: "Display line numbers when true."
-      }
-    ],
-    examples: ["SyntaxHighlighter_1.razor"]
-  },
-  {
-    name: "Table",
-    description: "Turns semantic HTML table markup into a Spectre.Console Table renderable.",
-    category: "Display",
-    examples: ["Table_1.razor"]
-  },
-  {
-    name: "Spinner",
-    description: "Shows a Spectre spinner with optional message.",
-    category: "Utilities",
-    parameters: [
-      {
-        name: "SpinnerType",
-        type: "Spinner",
-        default: "Spinner.Known.Dots",
-        description: "Spinner instance to render."
-      },
-      {
-        name: "Message",
-        type: "string?",
-        default: "null",
-        description: "Optional message displayed alongside the spinner."
-      }
-    ],
-    examples: ["Spinner_1.razor"]
-  },
-  {
-    name: "Newline",
-    description: "Emits a single line break. No parameters.",
-    category: "Utilities",
-    examples: ["Newline_1.razor"]
-  },
-  {
-    name: "SpectreCanvas",
-    description: "Renders an array of pixels with different colors.",
-    category: "Display",
-    parameters: [
-      {
-        name: "Pixels",
-        type: "(int x, int y, Color color)[]",
-        description: "Array of (x, y, color) tuples. Required."
-      },
-      {
-        name: "CanvasWidth",
-        type: "int",
-        description: "Canvas width. Required."
-      },
-      {
-        name: "CanvasHeight",
-        type: "int",
-        description: "Canvas height. Required."
-      },
-      {
-        name: "MaxWidth",
-        type: "int?",
-        default: "null",
-        description: "Max width of the canvas."
-      },
-      {
-        name: "PixelWidth",
-        type: "int",
-        default: "2",
-        description: "Pixel width in characters. One character is half of the square so default value is 2."
-      },
-      {
-        name: "Scale",
-        type: "bool",
-        default: "false",
-        description: "The value indicating whether or not to scale the canvas when rendering."
-      }
-    ],
-    examples: ["SpectreCanvas_1.razor"]
-  }
-]
-=======
 // Auto-generated from DocFX metadata
-export const components: ComponentInfo[] = generateComponents()
->>>>>>> 6a98e889
+export const components: ComponentInfo[] = generateComponents()